//===----------------------------------------------------------------------===//
//
// This source file is part of the Swift open source project
//
// Copyright (c) 2023 Apple Inc. and the Swift project authors
// Licensed under Apache License v2.0 with Runtime Library Exception
//
// See http://swift.org/LICENSE.txt for license information
// See http://swift.org/CONTRIBUTORS.txt for the list of Swift project authors
//
//===----------------------------------------------------------------------===//

#if swift(>=6)
private import _SwiftSyntaxCShims
public import SwiftSyntaxMacros
#else
@_implementationOnly import _SwiftSyntaxCShims
import SwiftSyntaxMacros
#endif

/// Optional features.
@_spi(PluginMessage)
public enum PluginFeature: String {
  case loadPluginLibrary = "load-plugin-library"
}

/// A type that provides the actual plugin functions.
@_spi(PluginMessage)
public protocol PluginProvider {
  /// Resolve macro type by the module name and the type name.
  func resolveMacro(moduleName: String, typeName: String) throws -> Macro.Type

  /// Load dynamic link library at `libraryPath`. Implementations can use
  /// `moduleName` to associate the loaded library with it.
  func loadPluginLibrary(libraryPath: String, moduleName: String) throws

  /// Optional plugin features. This is sent to the host so the it can decide
  /// the behavior depending on these.
  var features: [PluginFeature] { get }
}

/// Low level message connection to the plugin host.
/// This encapsulates the connection and the message serialization.
@_spi(PluginMessage)
public protocol MessageConnection {
  /// Send a message to the peer.
  func sendMessage<TX: Encodable>(_ message: TX) throws
  /// Wait until receiving a message from the peer, and return it.
  func waitForNextMessage<RX: Decodable>(_ type: RX.Type) throws -> RX?
}

/// Represent the capability of the plugin host (i.e. compiler).
struct HostCapability {
  var protocolVersion: Int

  // Create an "oldest" capability.
  init() {
    self.protocolVersion = 0
  }

  init(_ message: PluginMessage.HostCapability) {
    self.protocolVersion = message.protocolVersion
  }

  /// Compiler accept 'expandMacroResult' response message.
  var hasExpandMacroResult: Bool { protocolVersion >= 5 }
}

/// 'CompilerPluginMessageListener' is a type that listens to the message
/// connection, delegate them to the message handler, then send back
/// the response.
///
/// The low level connection and the provider is injected by the client.
@_spi(PluginMessage)
public class CompilerPluginMessageListener<Connection: MessageConnection, Provider: PluginProvider> {
  /// Message channel for bidirectional communication with the plugin host.
  let connection: Connection

  let handler: CompilerPluginMessageHandler<Provider>

  public init(connection: Connection, provider: Provider) {
    self.connection = connection
    self.handler = CompilerPluginMessageHandler(provider: provider)
  }

  /// Run the main message listener loop.
  /// Returns when the message connection was closed.
<<<<<<< HEAD
  /// Throws an error when it failed to send/receive the message, or failed
  /// to serialize/deserialize the message.
  public func main() throws {
    while try handleNextMessage() {}
  }

  /// Receives and handles a single message from the plugin host.
  ///
  /// - Returns: `true` if there was a message to read, `false`
  /// if the end-of-file was reached.
  public func handleNextMessage() throws -> Bool {
    guard let message = try connection.waitForNextMessage(HostToPluginMessage.self) else {
      return false
=======
  ///
  /// On internal errors, such as I/O errors or JSON serialization errors, print
  /// an error message and `exit(1)`
  public func main() {
    do {
      while let message = try connection.waitForNextMessage(HostToPluginMessage.self) {
        let result = handler.handleMessage(message)
        try connection.sendMessage(result)
      }
    } catch {
      // Emit a diagnostic and indicate failure to the plugin host,
      // and exit with an error code.
      fputs("Internal Error: \(error)\n", _stderr)
      exit(1)
>>>>>>> d643ebb2
    }
    let result = handler.handleMessage(message)
    try connection.sendMessage(result)
    return true
  }
}

/// 'CompilerPluginMessageHandler' is a type that handle a message and do the
/// corresponding operation.
@_spi(PluginMessage)
public class CompilerPluginMessageHandler<Provider: PluginProvider> {
  /// Object to provide actual plugin functions.
  let provider: Provider

  /// Plugin host capability
  var hostCapability: HostCapability

  public init(provider: Provider) {
    self.provider = provider
    self.hostCapability = HostCapability()
  }

  /// Handles a single message received from the plugin host.
  public func handleMessage(_ message: HostToPluginMessage) -> PluginToHostMessage {
    switch message {
    case .getCapability(let hostCapability):
      // Remember the peer capability if provided.
      if let hostCapability = hostCapability {
        self.hostCapability = .init(hostCapability)
      }

      // Return the plugin capability.
      let capability = PluginMessage.PluginCapability(
        protocolVersion: PluginMessage.PROTOCOL_VERSION_NUMBER,
        features: provider.features.map({ $0.rawValue })
      )
      return .getCapabilityResult(capability: capability)

    case .expandFreestandingMacro(
      let macro,
      let macroRole,
      let discriminator,
      let expandingSyntax,
      let lexicalContext
    ):
      return expandFreestandingMacro(
        macro: macro,
        macroRole: macroRole,
        discriminator: discriminator,
        expandingSyntax: expandingSyntax,
        lexicalContext: lexicalContext
      )

    case .expandAttachedMacro(
      let macro,
      let macroRole,
      let discriminator,
      let attributeSyntax,
      let declSyntax,
      let parentDeclSyntax,
      let extendedTypeSyntax,
      let conformanceListSyntax,
      let lexicalContext
    ):
      return expandAttachedMacro(
        macro: macro,
        macroRole: macroRole,
        discriminator: discriminator,
        attributeSyntax: attributeSyntax,
        declSyntax: declSyntax,
        parentDeclSyntax: parentDeclSyntax,
        extendedTypeSyntax: extendedTypeSyntax,
        conformanceListSyntax: conformanceListSyntax,
        lexicalContext: lexicalContext
      )

    case .loadPluginLibrary(let libraryPath, let moduleName):
      var diags: [PluginMessage.Diagnostic] = []
      do {
        try provider.loadPluginLibrary(libraryPath: libraryPath, moduleName: moduleName)
      } catch {
        diags.append(
          PluginMessage.Diagnostic(
            message: String(describing: error),
            severity: .error,
            position: .invalid,
            highlights: [],
            notes: [],
            fixIts: []
          )
        )
      }
      return .loadPluginLibraryResult(loaded: diags.isEmpty, diagnostics: diags)
    }
  }
}

struct UnimplementedError: Error, CustomStringConvertible {
  var description: String { "unimplemented" }
}

/// Default implementation of 'PluginProvider' requirements.
extension PluginProvider {
  public var features: [PluginFeature] {
    // No optional features by default.
    return []
  }

  public func loadPluginLibrary(libraryPath: String, moduleName: String) throws {
    // This should be unreachable. The host should not call 'loadPluginLibrary'
    // unless the feature is not declared.
    throw UnimplementedError()
  }
}<|MERGE_RESOLUTION|>--- conflicted
+++ resolved
@@ -85,40 +85,27 @@
 
   /// Run the main message listener loop.
   /// Returns when the message connection was closed.
-<<<<<<< HEAD
-  /// Throws an error when it failed to send/receive the message, or failed
-  /// to serialize/deserialize the message.
-  public func main() throws {
-    while try handleNextMessage() {}
-  }
-
-  /// Receives and handles a single message from the plugin host.
-  ///
-  /// - Returns: `true` if there was a message to read, `false`
-  /// if the end-of-file was reached.
-  public func handleNextMessage() throws -> Bool {
-    guard let message = try connection.waitForNextMessage(HostToPluginMessage.self) else {
-      return false
-=======
   ///
   /// On internal errors, such as I/O errors or JSON serialization errors, print
   /// an error message and `exit(1)`
   public func main() {
+    while handleNextMessage() {}
+  }
+
+  public func handleNextMessage() -> Bool {
     do {
-      while let message = try connection.waitForNextMessage(HostToPluginMessage.self) {
-        let result = handler.handleMessage(message)
-        try connection.sendMessage(result)
+      guard let message = try connection.waitForNextMessage(HostToPluginMessage.self) else {
+        return false
       }
+      let result = handler.handleMessage(message)
+      try connection.sendMessage(result)
+      return true
     } catch {
       // Emit a diagnostic and indicate failure to the plugin host,
       // and exit with an error code.
       fputs("Internal Error: \(error)\n", _stderr)
       exit(1)
->>>>>>> d643ebb2
     }
-    let result = handler.handleMessage(message)
-    try connection.sendMessage(result)
-    return true
   }
 }
 
