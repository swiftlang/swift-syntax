//===----------------------------------------------------------------------===//
//
// This source file is part of the Swift.org open source project
//
// Copyright (c) 2014 - 2024 Apple Inc. and the Swift project authors
// Licensed under Apache License v2.0 with Runtime Library Exception
//
// See https://swift.org/LICENSE.txt for license information
// See https://swift.org/CONTRIBUTORS.txt for the list of Swift project authors
//
//===----------------------------------------------------------------------===//

import SwiftSyntax

@_spi(Experimental)
public protocol NominalTypeDeclSyntax: LookInMembersScopeSyntax, NamedDeclSyntax, WithGenericParametersScopeSyntax {
  var genericParameterClause: GenericParameterClauseSyntax? { get }
  var genericWhereClause: GenericWhereClauseSyntax? { get }
  var inheritanceClause: InheritanceClauseSyntax? { get }
}

extension NominalTypeDeclSyntax {
  @_spi(Experimental) public var lookupMembersPosition: AbsolutePosition {
    name.positionAfterSkippingLeadingTrivia
  }

  /// Nominal type doesn't introduce any names by itself.
  @_spi(Experimental) public var defaultIntroducedNames: [LookupName] {
    []
  }

  /// Function used by generic parameter clause
  /// scope on return from it's lookup.
  @_spi(Experimental) public func returningLookupFromGenericParameterScope(
    _ identifier: Identifier?,
    at lookUpPosition: AbsolutePosition,
    with config: LookupConfig,
    cache: LookupCache?
  ) -> [LookupResult] {
    if let inheritanceClause, inheritanceClause.range.contains(lookUpPosition) {
      return lookupInParent(identifier, at: lookUpPosition, with: config, cache: cache)
    } else if let genericParameterClause, genericParameterClause.range.contains(lookUpPosition) {
      return lookupInParent(identifier, at: lookUpPosition, with: config, cache: cache)
    } else if name.range.contains(lookUpPosition) || genericWhereClause?.range.contains(lookUpPosition) ?? false {
      return lookupInParent(identifier, at: lookUpPosition, with: config, cache: cache)
    } else {
<<<<<<< HEAD
      return [.lookInMembers(Syntax(self))] + lookupInParent(identifier, at: lookUpPosition, with: config, cache: cache)
=======
      return [.lookForMembers(in: Syntax(self))] + lookupInParent(identifier, at: lookUpPosition, with: config)
>>>>>>> 77874c16
    }
  }
}<|MERGE_RESOLUTION|>--- conflicted
+++ resolved
@@ -44,11 +44,7 @@
     } else if name.range.contains(lookUpPosition) || genericWhereClause?.range.contains(lookUpPosition) ?? false {
       return lookupInParent(identifier, at: lookUpPosition, with: config, cache: cache)
     } else {
-<<<<<<< HEAD
-      return [.lookInMembers(Syntax(self))] + lookupInParent(identifier, at: lookUpPosition, with: config, cache: cache)
-=======
       return [.lookForMembers(in: Syntax(self))] + lookupInParent(identifier, at: lookUpPosition, with: config)
->>>>>>> 77874c16
     }
   }
 }