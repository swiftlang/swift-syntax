//===----------------------------------------------------------------------===//
//
// This source file is part of the Swift.org open source project
//
// Copyright (c) 2014 - 2023 Apple Inc. and the Swift project authors
// Licensed under Apache License v2.0 with Runtime Library Exception
//
// See https://swift.org/LICENSE.txt for license information
// See https://swift.org/CONTRIBUTORS.txt for the list of Swift project authors
//
//===----------------------------------------------------------------------===//

public let AVAILABILITY_NODES: [Node] = [
  Node(
    kind: .availabilityArgument,
    base: .syntax,
    nameForDiagnostics: "availability argument",
    documentation:
      "A single argument to an `@available` argument like `*`, `iOS 10.1`, or `message: \"This has been deprecated\"`.",
    traits: ["WithTrailingComma"],
    children: [
      Child(
        name: "argument",
        kind: .nodeChoices(choices: [
          Child(
            name: "token",
            kind: .token(
              choices: [.token(.binaryOperator), .token(.identifier)],
              requiresLeadingSpace: false,
              requiresTrailingSpace: false
            )
          ),
          Child(
            name: "availabilityVersionRestriction",
            kind: .node(kind: .platformVersion)
          ),
          Child(
            name: "availabilityLabeledArgument",
            kind: .node(kind: .availabilityLabeledArgument)
          ),
        ]),
        documentation: "The actual argument."
      ),
      Child(
        name: "trailingComma",
        kind: .token(choices: [.token(.comma)]),
        documentation: "A trailing comma if the argument is followed by another argument.",
        isOptional: true
      ),
    ],
    childHistory: [
      [
        "argument": .renamed(from: "entry")
      ]
    ]
  ),

  Node(
    kind: .availabilityLabeledArgument,
    base: .syntax,
    nameForDiagnostics: "availability argument",
    documentation:
      "An argument to an `@available` attribute that consists of a label and a value, e.g. `message: \"This has been deprecated\"`.",
    children: [
      Child(
        name: "label",
        kind: .token(choices: [
          .keyword(.message),
          .keyword(.renamed),
          .keyword(.introduced),
          .keyword(.obsoleted),
          .keyword(.deprecated),
        ]),
        nameForDiagnostics: "label",
        documentation: "The label of the argument."
      ),
      Child(
        name: "colon",
        kind: .token(choices: [.token(.colon)]),
        documentation: "The colon separating label and value."
      ),
      Child(
        name: "value",
        kind: .nodeChoices(choices: [
          Child(
            name: "string",
            kind: .node(kind: .simpleStringLiteralExpr)
          ),
          Child(
            name: "version",
            kind: .node(kind: .versionTuple)
          ),
        ]),
        nameForDiagnostics: "value",
        documentation: "The value of this labeled argument."
      ),
    ]
  ),

  Node(
    kind: .availabilityArgumentList,
    base: .syntaxCollection,
    nameForDiagnostics: "'@availability' arguments",
    elementChoices: [.availabilityArgument]
  ),

  Node(
    kind: .platformVersion,
    base: .syntax,
    nameForDiagnostics: "version restriction",
    documentation:
      "An argument to `@available` that restricts the availability on a certain platform to a version, e.g. `iOS 10` or `swift 3.4`.",
    children: [
      Child(
        name: "platform",
        kind: .token(choices: [.token(.identifier)]),
        nameForDiagnostics: "platform",
        documentation:
          "The name of the OS on which the availability should be restricted or 'swift' if the availability should be restricted based on a Swift version."
      ),
      Child(
        name: "version",
        kind: .node(kind: .versionTuple),
        nameForDiagnostics: "version",
        documentation: """
          The version of this platform.

          This parameter is optional because a custom platform alias can be specified using the `-define-availability` 
          argument to the Swift compiler. For example, when passing `-define-availability "_iOS8Aligned:macOS 10.10, iOS 8.0"`
          to the Swift compiler, then `@available(_iOS8Aligned, *)` is interpreted as `@available(macOS 10.10, iOS 8.0, *)`.
          """,
        isOptional: true
      ),
    ]
  ),

  Node(
    kind: .versionComponent,
    base: .syntax,
    nameForDiagnostics: nil,
    documentation: "An element to represent a single component in a version, like `.1`.",
    children: [
      Child(
        name: "period",
        kind: .token(choices: [.token(.period)]),
        documentation: "The period of this version component."
      ),
      Child(
        name: "number",
        kind: .token(choices: [.token(.integerLiteral)]),
        documentation: "The version number of this component."
      ),
    ]
  ),

  Node(
    kind: .versionComponentList,
    base: .syntaxCollection,
    nameForDiagnostics: nil,
    elementChoices: [.versionComponent]
  ),

  Node(
    kind: .versionTuple,
    base: .syntax,
    nameForDiagnostics: "version tuple",
    documentation:
      "A version number like `1.2.0`. Only the first version component is required. There might be an arbitrary number of following components.",
    parserFunction: "parseVersionTuple",
    children: [
      Child(
        name: "major",
        kind: .token(choices: [.token(.integerLiteral)]),
        documentation: "The major version."
      ),
      Child(
        name: "components",
        kind: .collection(kind: .versionComponentList, collectionElementName: "VersionComponent"),
        documentation:
          "Any version components that are not the major version . For example, for `1.2.0`, this will contain `.2.0`."
      ),
    ]
  ),
<<<<<<< HEAD

  Node(
    kind: .availabilityMacroDefinition,
    base: .syntax,
    spi: "Compiler",
    nameForDiagnostics: "availability macro definition",
    documentation: "Syntax for '-define-availability' compiler arguments, never appear in Swift source code",
    parserFunction: "parseAvailabilityMacroDefinition",
    children: [
      Child(
        name: "platformVersion",
        kind: .node(kind: .platformVersion)
      ),
      Child(
        name: "colon",
        kind: .token(choices: [.token(.colon)])
      ),
      Child(
        name: "specs",
        kind: .collection(
          kind: .availabilityArgumentList,
          collectionElementName: "AvailabilityArgument"
        )
      ),
    ]
  ),
=======
>>>>>>> 77874c16
]<|MERGE_RESOLUTION|>--- conflicted
+++ resolved
@@ -181,33 +181,4 @@
       ),
     ]
   ),
-<<<<<<< HEAD
-
-  Node(
-    kind: .availabilityMacroDefinition,
-    base: .syntax,
-    spi: "Compiler",
-    nameForDiagnostics: "availability macro definition",
-    documentation: "Syntax for '-define-availability' compiler arguments, never appear in Swift source code",
-    parserFunction: "parseAvailabilityMacroDefinition",
-    children: [
-      Child(
-        name: "platformVersion",
-        kind: .node(kind: .platformVersion)
-      ),
-      Child(
-        name: "colon",
-        kind: .token(choices: [.token(.colon)])
-      ),
-      Child(
-        name: "specs",
-        kind: .collection(
-          kind: .availabilityArgumentList,
-          collectionElementName: "AvailabilityArgument"
-        )
-      ),
-    ]
-  ),
-=======
->>>>>>> 77874c16
 ]