//===----------------------------------------------------------------------===//
//
// This source file is part of the Swift.org open source project
//
// Copyright (c) 2014 - 2022 Apple Inc. and the Swift project authors
// Licensed under Apache License v2.0 with Runtime Library Exception
//
// See https://swift.org/LICENSE.txt for license information
// See https://swift.org/CONTRIBUTORS.txt for the list of Swift project authors
//
//===----------------------------------------------------------------------===//

@_spi(RawSyntax) import SwiftSyntax

extension Parser {
  mutating func parseAttributeList() -> RawAttributeListSyntax? {
    guard self.at(any: [.atSign, .poundIfKeyword]) else {
      return nil
    }

    var elements = [RawAttributeListSyntax.Element]()
    var loopProgress = LoopProgressCondition()
    repeat {
      let attribute = self.parseAttribute()
      elements.append(attribute)
    } while self.at(any: [.atSign, .poundIfKeyword]) && loopProgress.evaluate(currentToken)
    return RawAttributeListSyntax(elements: elements, arena: self.arena)
  }
}

extension Parser {
  mutating func parseAttribute() -> RawAttributeListSyntax.Element {
    if self.at(.poundIfKeyword) {
      return .ifConfigDecl(self.parsePoundIfDirective { parser -> RawAttributeListSyntax.Element in
        return parser.parseAttribute()
      } syntax: { parser, attributes in
        return .attributes(RawAttributeListSyntax(elements: attributes, arena: parser.arena))
      })
    }

    guard let declAttr = DeclarationAttribute(rawValue: self.peek().tokenText) else {
      return .customAttribute(self.parseCustomAttribute())
    }

    switch declAttr {
    case .available:
      return .attribute(self.parseAvailabilityAttribute())
    case ._spi_available:
      return .attribute(self.parseSPIAvailableAttribute())
    case .differentiable:
      return .attribute(self.parseDifferentiableAttribute())
    case .derivative:
      return .attribute(self.parseDerivativeAttribute())
    case .transpose:
      return .attribute(self.parseTransposeAttribute())
    case .objc:
      return .attribute(self.parseObjectiveCAttribute())
    case ._specialize:
      return .attribute(self.parseSpecializeAttribute())
    case ._private:
      return .attribute(self.parsePrivateImportAttribute())
    case ._dynamicReplacement:
      return .attribute(self.parseDynamicReplacementAttribute())
    case ._spi:
      return .attribute(self.parseSPIAttribute())
    case ._implements:
      return .attribute(self.parseImplementsAttribute())
    case ._semantics:
      return .attribute(self.parseSemanticsAttribute())
    default:
      break
    }


    let (unexpectedBeforeAtSign, atSign) = self.expect(.atSign)
    let (unexpectedBeforeIdent, ident) = self.expectIdentifierOrRethrows()
    let leftParen = self.consume(if: .leftParen)
    let arg: RawAttributeSyntax.Argument?
    let unexpectedBeforeRightParen: RawUnexpectedNodesSyntax?
    let rightParen: RawTokenSyntax?
    if leftParen != nil {
      var args = [RawTokenSyntax]()
      var loopProgress = LoopProgressCondition()
      while !self.at(any: [.eof, .rightParen]) && loopProgress.evaluate(currentToken) {
        args.append(self.consumeAnyToken())
      }
      arg = .tokenList(RawTokenListSyntax(elements: args, arena: self.arena))
      (unexpectedBeforeRightParen, rightParen) = self.expect(.rightParen)
    } else {
      arg = nil
      unexpectedBeforeRightParen = nil
      rightParen = nil
    }
    return .attribute(RawAttributeSyntax(
      unexpectedBeforeAtSign,
      atSignToken: atSign,
      unexpectedBeforeIdent,
      attributeName: ident,
      leftParen: leftParen,
      argument: arg,
      unexpectedBeforeRightParen,
      rightParen: rightParen,
      tokenList: nil,
      arena: self.arena))
  }

  mutating func parseCustomAttribute() -> RawCustomAttributeSyntax {
    let (unexpectedBeforeAtSign, atSign) = self.expect(.atSign)
    let attrName = self.parseType()

    // Custom attributes are stricter than normal attributes about their
    // argument lists "immediately" following the attribute name.
    guard self.lookahead().isCustomAttributeArgument(),
            let leftParen = self.consume(if: .leftParen, where: { !$0.isAtStartOfLine }) else {
      return RawCustomAttributeSyntax(
        atSignToken: atSign, attributeName: attrName,
        leftParen: nil, argumentList: nil, rightParen: nil,
        arena: self.arena)
    }
    let arguments = self.parseArgumentListElements(pattern: .none)
    let (unexpectedBeforeRightParen, rightParen) = self.expect(.rightParen)
    return RawCustomAttributeSyntax(
      unexpectedBeforeAtSign,
      atSignToken: atSign,
      attributeName: attrName,
      leftParen: leftParen,
      argumentList: RawTupleExprElementListSyntax(elements: arguments, arena: self.arena),
      unexpectedBeforeRightParen,
      rightParen: rightParen,
      arena: self.arena)
  }
}

extension Parser {
  mutating func parseAvailabilityAttribute() -> RawAttributeSyntax {
    let (unexpectedBeforeAtSign, atSign) = self.expect(.atSign)
    let (unexpectedBeforeAvailable, available) = self.expectContextualKeyword("available")
    let (unexpectedBeforeLeftParen, leftParen) = self.expect(.leftParen)

    let argument: RawAttributeSyntax.Argument
    do {
<<<<<<< HEAD
      let tokenKind = self.peek().tokenKind
      switch tokenKind {
      case .integerLiteral, .floatingLiteral:
        argument = RawSyntax(self.parseAvailabilitySpecList(from: .available))
      default:
        argument = RawSyntax(self.parseExtendedAvailabilitySpecList())
=======
      if self.peek().tokenKind == .integerLiteral {
        argument = .availability(self.parseAvailabilitySpecList(from: .available))
      } else if self.peek().tokenKind  == .floatingLiteral {
        argument = .availability(self.parseAvailabilitySpecList(from: .available))
      } else {
        argument = .availability(self.parseExtendedAvailabilitySpecList())
>>>>>>> a78012d8
      }
    }
    let (unexpectedBeforeRightParen, rightParen) = self.expect(.rightParen)

    return RawAttributeSyntax(
      unexpectedBeforeAtSign,
      atSignToken: atSign,
      unexpectedBeforeAvailable,
      attributeName: available,
      unexpectedBeforeLeftParen,
      leftParen: leftParen,
      argument: argument,
      unexpectedBeforeRightParen,
      rightParen: rightParen,
      tokenList: nil,
      arena: self.arena)
  }

  mutating func parseSPIAvailableAttribute() -> RawAttributeSyntax {
    let (unexpectedBeforeAtSign, atSign) = self.expect(.atSign)
    let (unexpectedBeforeAvailable, available) = self.expectContextualKeyword("_spi_available")
    let (unexpectedBeforeLeftParen, leftParen) = self.expect(.leftParen)

    let argument: RawAttributeSyntax.Argument
    do {
      if self.peek().tokenKind == .integerLiteral {
        argument = .availability(self.parseAvailabilitySpecList(from: .available))
      } else if self.peek().tokenKind  == .floatingLiteral {
        argument = .availability(self.parseAvailabilitySpecList(from: .available))
      } else {
        argument = .availability(self.parseExtendedAvailabilitySpecList())
      }
    }
    let (unexpectedBeforeRightParen, rightParen) = self.expect(.rightParen)

    return RawAttributeSyntax(
      unexpectedBeforeAtSign,
      atSignToken: atSign,
      unexpectedBeforeAvailable,
      attributeName: available,
      unexpectedBeforeLeftParen,
      leftParen: leftParen,
      argument: argument,
      unexpectedBeforeRightParen,
      rightParen: rightParen,
      tokenList: nil,
      arena: self.arena)
  }
}

extension Parser {
  mutating func parseDifferentiableAttribute() -> RawAttributeSyntax {
    let (unexpectedBeforeAtSign, atSign) = self.expect(.atSign)
    let (unexpectedBeforeDifferentiable, differentiable) = self.expectContextualKeyword("differentiable")
    let (unexpectedBeforeLeftParen, leftParen) = self.expect(.leftParen)

    let argument = self.parseDifferentiableAttributeArguments()
    let (unexpectedBeforeRightParen, rightParen) = self.expect(.rightParen)

    return RawAttributeSyntax(
      unexpectedBeforeAtSign,
      atSignToken: atSign,
      unexpectedBeforeDifferentiable,
      attributeName: differentiable,
      unexpectedBeforeLeftParen,
      leftParen: leftParen,
      argument: .differentiableArguments(argument),
      unexpectedBeforeRightParen,
      rightParen: rightParen,
      tokenList: nil,
      arena: self.arena)
  }

  enum DifferentiabilityKind: SyntaxText, ContextualKeywords {
    case reverse = "reverse"
    case linear = "_linear"
    case forward = "_forward"
  }

  mutating func parseDifferentiableAttributeArguments() -> RawDifferentiableAttributeArgumentsSyntax {
    let diffKind: RawTokenSyntax?
    let diffKindComma: RawTokenSyntax?
    if let (_, handle) = self.at(anyIn: DifferentiabilityKind.self) {
      diffKind = self.eat(handle)
      diffKindComma = self.consume(if: .comma)
    } else {
      diffKind = nil
      diffKindComma = nil
    }

    let diffParams: RawDifferentiabilityParamsClauseSyntax?
    let diffParamsComma: RawTokenSyntax?
    if self.atContextualKeyword("wrt") {
      diffParams = self.parseDifferentiabilityParameters()
      diffParamsComma = self.consume(if: .comma)
    } else {
      diffParams = nil
      diffParamsComma = nil
    }

    let whereClause: RawGenericWhereClauseSyntax?
    if self.at(.whereKeyword) {
      whereClause = self.parseGenericWhereClause()
    } else {
      whereClause = nil
    }
    return RawDifferentiableAttributeArgumentsSyntax(
      diffKind: diffKind,
      diffKindComma: diffKindComma,
      diffParams: diffParams,
      diffParamsComma: diffParamsComma,
      whereClause: whereClause,
      arena: self.arena)
  }

  mutating func parseDifferentiabilityParameters() -> RawDifferentiabilityParamsClauseSyntax {
    let (unexpectedBeforeWrt, wrt) = self.expectIdentifier(keywordRecovery: true)
    let (unexpectedBeforeColon, colon) = self.expect(.colon)

    guard let leftParen = self.consume(if: .leftParen) else {
      // If no opening '(' for parameter list, parse a single parameter.
      let param = self.parseDifferentiabilityParameter()
                  ?? RawDifferentiabilityParamSyntax(
                    parameter: missingToken(.identifier),
                    trailingComma: nil,
                    arena: self.arena
                  )
      return RawDifferentiabilityParamsClauseSyntax(
        unexpectedBeforeWrt,
        wrtLabel: wrt,
        unexpectedBeforeColon,
        colon: colon,
        parameters: .parameter(param),
        arena: self.arena
      )
    }

    var elements = [RawDifferentiabilityParamSyntax]()
    var loopProgress = LoopProgressCondition()
    while !self.at(any: [.eof, .rightParen]) && loopProgress.evaluate(currentToken) {
      guard let param = self.parseDifferentiabilityParameter() else {
        break
      }
      elements.append(param)
    }
    let (unexpectedBeforeRightParen, rightParen) = self.expect(.rightParen)

    let parameters = RawDifferentiabilityParamListSyntax(elements: elements, arena: self.arena)
    let list = RawDifferentiabilityParamsSyntax(
      leftParen: leftParen,
      diffParams: parameters,
      unexpectedBeforeRightParen,
      rightParen: rightParen,
      arena: self.arena
    )
    return RawDifferentiabilityParamsClauseSyntax(
      wrtLabel: wrt,
      unexpectedBeforeColon,
      colon: colon,
      parameters: .parameterList(list),
      arena: self.arena
    )
  }

  mutating func parseDifferentiabilityParameter() -> RawDifferentiabilityParamSyntax? {
    enum ExpectedTokenKind: RawTokenKindSubset {
      case identifier
      case integerLiteral
      case selfKeyword

      init?(lexeme: Lexer.Lexeme) {
        switch lexeme.tokenKind {
        case .identifier: self = .identifier
        case .integerLiteral: self = .integerLiteral
        case .selfKeyword: self = .selfKeyword
        default: return nil
        }
      }

      var rawTokenKind: RawTokenKind {
        switch self {
        case .identifier: return .identifier
        case .integerLiteral: return .integerLiteral
        case .selfKeyword: return .selfKeyword
        }
      }
    }

    switch self.at(anyIn: ExpectedTokenKind.self) {
    case (.identifier, let handle)?:
      let token = self.eat(handle)
      let comma = self.consume(if: .comma)
      return RawDifferentiabilityParamSyntax(
        parameter: token, trailingComma: comma, arena: self.arena)
    case (.integerLiteral, let handle)?:
      let token = self.eat(handle)
      let comma = self.consume(if: .comma)
      return RawDifferentiabilityParamSyntax(
        parameter: token, trailingComma: comma, arena: self.arena)
    case (.selfKeyword, let handle)?:
      let token = self.eat(handle)
      let comma = self.consume(if: .comma)
      return RawDifferentiabilityParamSyntax(
        parameter: token,
        trailingComma: comma,
        arena: self.arena
      )
    case nil:
      return nil
    }
  }
}

extension Parser {
  mutating func parseDerivativeAttribute() -> RawAttributeSyntax {
    let (unexpectedBeforeAtSign, atSign) = self.expect(.atSign)
    let (unexpectedBeforeDerivative, derivative) = self.expectContextualKeyword("derivative")

    let (unexpectedBeforeLeftParen, leftParen) = self.expect(.leftParen)
    let argument = self.parseDerivativeAttributeArguments()
    let (unexpectedBeforeRightParen, rightParen) = self.expect(.rightParen)

    return RawAttributeSyntax(
      unexpectedBeforeAtSign,
      atSignToken: atSign,
      unexpectedBeforeDerivative,
      attributeName: derivative,
      unexpectedBeforeLeftParen,
      leftParen: leftParen,
      argument: .derivativeRegistrationArguments(argument),
      unexpectedBeforeRightParen,
      rightParen: rightParen,
      tokenList: nil,
      arena: self.arena)
  }

  mutating func parseTransposeAttribute() -> RawAttributeSyntax {
    let (unexpectedBeforeAtSign, atSign) = self.expect(.atSign)
    let (unexpectedBeforeTranspose, transpose) = self.expectContextualKeyword("transpose")

    let (unexpectedBeforeLeftParen, leftParen) = self.expect(.leftParen)
    let argument = self.parseDerivativeAttributeArguments()
    let (unexpectedBeforeRightParen, rightParen) = self.expect(.rightParen)

    return RawAttributeSyntax(
      unexpectedBeforeAtSign,
      atSignToken: atSign,
      unexpectedBeforeTranspose,
      attributeName: transpose,
      unexpectedBeforeLeftParen,
      leftParen: leftParen,
      argument: .derivativeRegistrationArguments(argument),
      unexpectedBeforeRightParen,
      rightParen: rightParen,
      tokenList: nil,
      arena: self.arena)
  }


  mutating func parseDerivativeAttributeArguments() -> RawDerivativeRegistrationAttributeArgumentsSyntax {
    let (unexpectedBeforeOfLabel, ofLabel) = self.expectContextualKeyword("of")
    let (unexpectedBetweenOfLabelAndColon, colon) = self.expect(.colon)
    let originalDeclName = self.parseQualifiedDeclarationName()
    let period = self.consume(if: .period)
    let accessor: RawTokenSyntax?
    if period != nil {
      accessor = self.parseAnyIdentifier()
    } else {
      accessor = nil
    }
    let comma = self.consume(if: .comma)
    let diffParams: RawDifferentiabilityParamsClauseSyntax?
    if comma != nil {
      diffParams = self.parseDifferentiabilityParameters()
    } else {
      diffParams = nil
    }
    return RawDerivativeRegistrationAttributeArgumentsSyntax(
      unexpectedBeforeOfLabel,
      ofLabel: ofLabel,
      unexpectedBetweenOfLabelAndColon,
      colon: colon,
      originalDeclName: originalDeclName,
      period: period,
      accessorKind: accessor,
      comma: comma,
      diffParams: diffParams,
      arena: self.arena)
  }
}

extension Parser {
  mutating func parseObjectiveCAttribute() -> RawAttributeSyntax {
    let (unexpectedBeforeAtSign, atSign) = self.expect(.atSign)
    let (unexpectedBeforeObjc, objc) = self.expectContextualKeyword("objc")

    let leftParen = self.consume(if: .leftParen)
    let argument: RawObjCSelectorSyntax?
    let unexpectedBeforeRightParen: RawUnexpectedNodesSyntax?
    let rightParen: RawTokenSyntax?
    if leftParen != nil {
      argument = self.parseObjectiveCSelector()
      (unexpectedBeforeRightParen, rightParen) = self.expect(.rightParen)
    } else {
      argument = nil
      unexpectedBeforeRightParen = nil
      rightParen = nil
    }

    return RawAttributeSyntax(
      unexpectedBeforeAtSign,
      atSignToken: atSign,
      unexpectedBeforeObjc,
      attributeName: objc,
      leftParen: leftParen,
      argument: argument.map({ .objCName($0) }),
      unexpectedBeforeRightParen,
      rightParen: rightParen,
      tokenList: nil,
      arena: self.arena)
  }

  mutating func parseObjectiveCSelector() -> RawObjCSelectorSyntax {
    var elements = [RawObjCSelectorPieceSyntax]()
    var loopProgress = LoopProgressCondition()
    while !self.at(any: [.eof, .rightParen]) && loopProgress.evaluate(currentToken) {
      // Empty selector piece.
      if let colon = self.consume(if: .colon) {
        elements.append(RawObjCSelectorPieceSyntax(
          name: nil,
          colon: colon,
          arena: self.arena
        ))
        continue
      }

      if self.at(.identifier) || self.currentToken.isKeyword {
        let name = self.consumeAnyToken()

        // If we hit a ')' we may have a zero-argument selector.
        if self.at(.rightParen) && elements.isEmpty {
          elements.append(RawObjCSelectorPieceSyntax(
            name: name,
            colon: nil,
            arena: self.arena))
          break
        }

        let (unexpectedBeforeColon, colon) = self.expect(.colon)
        elements.append(RawObjCSelectorPieceSyntax(
          name: name,
          unexpectedBeforeColon,
          colon: colon,
          arena: self.arena))
      }
    }
    return RawObjCSelectorSyntax(elements: elements, arena: self.arena)
  }
}

extension Parser {
  mutating func parseSpecializeAttribute() -> RawAttributeSyntax {
    let (unexpectedBeforeAtSign, atSign) = self.expect(.atSign)
    let (unexpectedBeforeSpecialize, specializeToken) = self.expectContextualKeyword("_specialize")
    let (unexpectedBeforeLeftParen, leftParen) = self.expect(.leftParen)
    let argument = self.parseSpecializeAttributeSpecList()
    let (unexpectedBeforeRightParen, rightParen) = self.expect(.rightParen)
    return RawAttributeSyntax(
      unexpectedBeforeAtSign,
      atSignToken: atSign,
      unexpectedBeforeSpecialize,
      attributeName: specializeToken,
      unexpectedBeforeLeftParen,
      leftParen: leftParen,
      argument: .specializeArguments(argument),
      unexpectedBeforeRightParen,
      rightParen: rightParen,
      tokenList: nil,
      arena: self.arena)
  }

  enum SpecializeParameter: SyntaxText, ContextualKeywords {
    case target
    case availability
    case exported
    case kind
    case spi
    case spiModule
    case available
  }
  mutating func parseSpecializeAttributeSpecList() -> RawSpecializeAttributeSpecListSyntax {
    var elements = [RawSpecializeAttributeSpecListSyntax.Element]()
    // Parse optional "exported" and "kind" labeled parameters.
    var loopProgress = LoopProgressCondition()
    while !self.at(any: [.eof, .rightParen, .whereKeyword]) && loopProgress.evaluate(currentToken) {
      switch self.at(anyIn: SpecializeParameter.self) {
      case (.target, let handle)?:
        let ident = self.eat(handle)
        let (unexpectedBeforeColon, colon) = self.expect(.colon)
        let (targetFunction, args) = self.parseDeclNameRef([ .zeroArgCompoundNames, .keywordsUsingSpecialNames, .operators ])
        let declName = RawDeclNameSyntax(
          declBaseName: targetFunction,
          declNameArguments: args,
          arena: self.arena)
        let comma = self.consume(if: .comma)
        elements.append(.targetFunctionEntry(RawTargetFunctionEntrySyntax(
          label: ident,
          unexpectedBeforeColon,
          colon: colon,
          declname: declName,
          trailingComma: comma,
          arena: self.arena
        )))
      case (.availability, let handle)?:
        let ident = self.eat(handle)
        let (unexpectedBeforeColon, colon) = self.expect(.colon)
        let availability = self.parseAvailabilitySpecList(from: .available)
        let (unexpectedBeforeSemi, semi) = self.expect(.semicolon)
        elements.append(.availabilityEntry(RawAvailabilityEntrySyntax(
          label: ident,
          unexpectedBeforeColon,
          colon: colon,
          availabilityList: availability,
          unexpectedBeforeSemi,
          semicolon: semi,
          arena: self.arena
        )))
      case (.available, let handle)?:
        let ident = self.eat(handle)
        let (unexpectedBeforeColon, colon) = self.expect(.colon)
        // FIXME: I have no idea what this is supposed to be, but the Syntax
        // tree only allows us to insert a token so we'll take anything.
        let available = self.consumeAnyToken()
        let comma = self.consume(if: .comma)
        elements.append(.labeledSpecializeEntry(RawLabeledSpecializeEntrySyntax(
          label: ident,
          unexpectedBeforeColon,
          colon: colon,
          value: available,
          trailingComma: comma,
          arena: self.arena
        )))
      case (.exported, let handle)?:
        let ident = self.eat(handle)
        let (unexpectedBeforeColon, colon) = self.expect(.colon)
        let (unexpectedBeforeValue, value) = self.expectAny([.trueKeyword, .falseKeyword], default: .falseKeyword)
        let comma = self.consume(if: .comma)
        elements.append(.labeledSpecializeEntry(RawLabeledSpecializeEntrySyntax(
          label: ident,
          unexpectedBeforeColon,
          colon: colon,
          unexpectedBeforeValue,
          value: value,
          trailingComma: comma,
          arena: self.arena
        )))
      case (.kind, let handle)?:
        let ident = self.eat(handle)
        let (unexpectedBeforeColon, colon) = self.expect(.colon)
        let valueLabel = self.parseAnyIdentifier()
        let comma = self.consume(if: .comma)
        elements.append(.labeledSpecializeEntry(RawLabeledSpecializeEntrySyntax(
          label: ident,
          unexpectedBeforeColon,
          colon: colon,
          value: valueLabel,
          trailingComma: comma,
          arena: self.arena
        )))
      case (.spiModule, let handle)?,
          (.spi, let handle)?:
        let ident = self.eat(handle)
        let (unexpectedBeforeColon, colon) = self.expect(.colon)
        let valueLabel = self.consumeAnyToken()
        let comma = self.consume(if: .comma)
        elements.append(.labeledSpecializeEntry(RawLabeledSpecializeEntrySyntax(
          label: ident,
          unexpectedBeforeColon,
          colon: colon,
          value: valueLabel,
          trailingComma: comma,
          arena: self.arena
        )))
      case nil:
        let ident = self.consumeAnyToken()
        let (unexpectedBeforeColon, colon) = self.expect(.colon)
        let valueLabel = self.consumeAnyToken()
        let comma = self.consume(if: .comma)
        elements.append(.labeledSpecializeEntry(RawLabeledSpecializeEntrySyntax(
          label: ident,
          unexpectedBeforeColon,
          colon: colon,
          value: valueLabel,
          trailingComma: comma,
          arena: self.arena
        )))
      }
    }

    // Parse the where clause.
    if self.at(.whereKeyword) {
      let whereClause = self.parseGenericWhereClause()
      elements.append(.genericWhereClause(whereClause))
    }
    return RawSpecializeAttributeSpecListSyntax(elements: elements, arena: self.arena)
  }
}

extension Parser {
  mutating func parsePrivateImportAttribute() -> RawAttributeSyntax {
    let (unexpectedBeforeAtSign, atSign) = self.expect(.atSign)
    let (unexpectedBeforePrivateToken, privateToken) = self.expectContextualKeyword("_private")
    let (unexpectedBeforeLeftParen, leftParen) = self.expect(.leftParen)
    let (unexpectedBeforeLabel, label) = self.expectIdentifier(keywordRecovery: true)
    let (unexpectedBeforeColon, colon) = self.expect(.colon)
    let filename = self.consumeAnyToken()
    let (unexpectedBeforeRightParen, rightParen) = self.expect(.rightParen)
    return RawAttributeSyntax(
      unexpectedBeforeAtSign,
      atSignToken: atSign,
      unexpectedBeforePrivateToken,
      attributeName: privateToken,
      unexpectedBeforeLeftParen,
      leftParen: leftParen,
      argument: .namedAttributeString(RawNamedAttributeStringArgumentSyntax(
        unexpectedBeforeLabel,
        nameTok: label,
        unexpectedBeforeColon,
        colon: colon,
        stringOrDeclname: .string(filename),
        arena: self.arena
      )),
      unexpectedBeforeRightParen,
      rightParen: rightParen,
      tokenList: nil,
      arena: self.arena)
  }
}

extension Parser {
  mutating func parseDynamicReplacementAttribute() -> RawAttributeSyntax {
    let (unexpectedBeforeAtSign, atSign) = self.expect(.atSign)
    let (unexpectedBeforeDynamicReplacementToken, dynamicReplacementToken) = self.expectContextualKeyword("_dynamicReplacement")
    let (unexpectedBeforeLeftParen, leftParen) = self.expect(.leftParen)
    let (unexpectedBeforeLabel, label) = self.expect(.forKeyword, remapping: .identifier)
    let (unexpectedBeforeColon, colon) = self.expect(.colon)
    let base: RawTokenSyntax
    let args: RawDeclNameArgumentsSyntax?
    if label.isMissing && colon.isMissing && self.currentToken.isAtStartOfLine {
      base = RawTokenSyntax(missing: .identifier, arena: self.arena)
      args = nil
    } else {
      (base, args) = self.parseDeclNameRef([
        .zeroArgCompoundNames, .keywordsUsingSpecialNames, .operators,
      ])
    }
    let method = RawDeclNameSyntax(declBaseName: base, declNameArguments: args, arena: self.arena)
    let (unexpectedBeforeRightParen, rightParen) = self.expect(.rightParen)
    return RawAttributeSyntax(
      unexpectedBeforeAtSign,
      atSignToken: atSign,
      unexpectedBeforeDynamicReplacementToken,
      attributeName: dynamicReplacementToken,
      unexpectedBeforeLeftParen,
      leftParen: leftParen,
      argument: .namedAttributeString(RawNamedAttributeStringArgumentSyntax(
        unexpectedBeforeLabel,
        nameTok: label,
        unexpectedBeforeColon,
        colon: colon,
        stringOrDeclname: .declname(method),
        arena: self.arena
      )),
      unexpectedBeforeRightParen,
      rightParen: rightParen,
      tokenList: nil,
      arena: arena)
  }
}

extension Parser {
  mutating func parseSPIAttribute() -> RawAttributeSyntax {
    let (unexpectedBeforeAtSign, atSign) = self.expect(.atSign)
    let (unexpectedBeforeSpiToken, spiToken) = self.expectContextualKeyword("_spi")
    let (unexpectedBeforeLeftParen, leftParen) = self.expect(.leftParen)
    let label = self.consumeAnyToken()
    let (unexpectedBeforeRightParen, rightParen) = self.expect(.rightParen)
    return RawAttributeSyntax(
      unexpectedBeforeAtSign,
      atSignToken: atSign,
      unexpectedBeforeSpiToken,
      attributeName: spiToken,
      unexpectedBeforeLeftParen,
      leftParen: leftParen,
      argument: .token(label),
      unexpectedBeforeRightParen,
      rightParen: rightParen,
      tokenList: nil,
      arena: self.arena)
  }
}

extension Parser {
  mutating func parseImplementsAttribute() -> RawAttributeSyntax {
    let (unexpectedBeforeAtSign, atSign) = self.expect(.atSign)
    let (unexpectedBeforeSpiToken, spiToken) = self.expectContextualKeyword("_implements")
    let (unexpectedBeforeLeftParen, leftParen) = self.expect(.leftParen)
    let label = self.parseImplementsAttributeArguments()
    let (unexpectedBeforeRightParen, rightParen) = self.expect(.rightParen)
    return RawAttributeSyntax(
      unexpectedBeforeAtSign,
      atSignToken: atSign,
      unexpectedBeforeSpiToken,
      attributeName: spiToken,
      unexpectedBeforeLeftParen,
      leftParen: leftParen,
      argument: .implementsArguments(label),
      unexpectedBeforeRightParen,
      rightParen: rightParen,
      tokenList: nil,
      arena: self.arena)
  }

  mutating func parseImplementsAttributeArguments() -> RawImplementsAttributeArgumentsSyntax {
    let type = self.parseTypeIdentifier()
    let (unexpectedBeforeComma, comma) = self.expect(.comma)
    let (name, args) = self.parseDeclNameRef([
      .zeroArgCompoundNames,
      .operators,
    ])
    return RawImplementsAttributeArgumentsSyntax(
      type: type,
      unexpectedBeforeComma, comma: comma,
      declBaseName: name,
      declNameArguments: args,
      arena: self.arena)
  }
}

extension Parser {
  mutating func parseOpaqueReturnTypeOfAttributeArguments() -> RawOpaqueReturnTypeOfAttributeArgumentsSyntax {
    let (unexpectedBeforeString, mangledName) = self.expect(.stringLiteral)
    let (unexpectedBeforeComma, comma) = self.expect(.comma)
    let (unexpectedBeforeOrdinal, ordinal) = self.expect(.integerLiteral)
    return RawOpaqueReturnTypeOfAttributeArgumentsSyntax(
      unexpectedBeforeString,
      mangledName: mangledName,
      unexpectedBeforeComma,
      comma: comma,
      unexpectedBeforeOrdinal,
      ordinal: ordinal,
      arena: self.arena)
  }
}

extension Parser {
  mutating func parseSemanticsAttribute() -> RawAttributeSyntax {
    let (unexpectedBeforeAtSign, atSign) = self.expect(.atSign)
    let (unexpectedBeforeSemanticsToken, semanticsToken) = self.expectContextualKeyword("_semantics")
    let (unexpectedBeforeLeftParen, leftParen) = self.expect(.leftParen)
    let label = self.parseStringLiteral()
    let (unexpectedBeforeRightParen, rightParen) = self.expect(.rightParen)
    return RawAttributeSyntax(
      unexpectedBeforeAtSign,
      atSignToken: atSign,
      unexpectedBeforeSemanticsToken,
      attributeName: semanticsToken,
      unexpectedBeforeLeftParen,
      leftParen: leftParen,
      argument: .stringExpr(label),
      unexpectedBeforeRightParen,
      rightParen: rightParen,
      tokenList: nil,
      arena: self.arena)
  }
}

extension Parser {
  mutating func parseConventionArguments() -> RawAttributeSyntax.Argument {
    if let witnessMethod = self.consumeIfContextualKeyword("witness_method") {
      let (unexpectedBeforeColon, colon) = self.expect(.colon)
      let name = self.parseAnyIdentifier()
      return .conventionWitnessMethodArguments(RawConventionWitnessMethodAttributeArgumentsSyntax(
        witnessMethodLabel: witnessMethod,
        unexpectedBeforeColon,
        colon: colon,
        protocolName: name,
        arena: self.arena))
    } else {
      let label = self.consumeAnyToken()
      let unexpectedBeforeComma: RawUnexpectedNodesSyntax?
      let comma: RawTokenSyntax?
      let cTypeLabel: RawTokenSyntax?
      let unexpectedBeforeColon: RawUnexpectedNodesSyntax?
      let colon: RawTokenSyntax?
      let unexpectedBeforeCTypeString: RawUnexpectedNodesSyntax?
      let cTypeString: RawTokenSyntax?
      if self.at(.comma) {
        (unexpectedBeforeComma, comma) = self.expect(.comma)
        cTypeLabel = self.consumeAnyToken()
        (unexpectedBeforeColon, colon) = self.expect(.colon)
        (unexpectedBeforeCTypeString, cTypeString) = self.expect(.stringLiteral)
      } else {
        unexpectedBeforeComma = nil
        comma = nil
        cTypeLabel = nil
        unexpectedBeforeColon = nil
        colon = nil
        unexpectedBeforeCTypeString = nil
        cTypeString = nil
      }
      return .conventionArguments(RawConventionAttributeArgumentsSyntax(
        conventionLabel: label,
        unexpectedBeforeComma,
        comma: comma,
        cTypeLabel: cTypeLabel,
        unexpectedBeforeColon,
        colon: colon,
        unexpectedBeforeCTypeString,
        cTypeString: cTypeString,
        arena: self.arena))
    }
  }
}

// MARK: Lookahead

extension Parser.Lookahead {
  func isCustomAttributeArgument() -> Bool {
    var lookahead = self.lookahead()
    lookahead.skipSingle()

    // If we have any keyword, identifier, or token that follows a function
    // type's parameter list, this is a parameter list and not an attribute.
    // Alternatively, we might have a token that illustrates we're not going to
    // get anything following the attribute, which means the parentheses describe
    // what follows the attribute.
    switch lookahead.currentToken.tokenKind {
    case .arrow,
        .throwKeyword,
        .throwsKeyword,
        .rethrowsKeyword,
        .rightParen,
        .rightBrace,
        .rightSquareBracket,
        .rightAngle:
      return false
    case _ where lookahead.atContextualKeyword("async"):
      return false
    case _ where lookahead.atContextualKeyword("reasync"):
      return false
    default:
      return true
    }
  }

  mutating func canParseCustomAttribute() -> Bool {
    guard self.canParseType() else {
      return false
    }

    if self.at(.leftParen, where: { !$0.isAtStartOfLine }) && self.lookahead().isCustomAttributeArgument() {
      self.skipSingle()
    }

    return true
  }
}<|MERGE_RESOLUTION|>--- conflicted
+++ resolved
@@ -139,21 +139,12 @@
 
     let argument: RawAttributeSyntax.Argument
     do {
-<<<<<<< HEAD
       let tokenKind = self.peek().tokenKind
       switch tokenKind {
       case .integerLiteral, .floatingLiteral:
-        argument = RawSyntax(self.parseAvailabilitySpecList(from: .available))
+        argument = .availability(self.parseAvailabilitySpecList(from: .available))
       default:
-        argument = RawSyntax(self.parseExtendedAvailabilitySpecList())
-=======
-      if self.peek().tokenKind == .integerLiteral {
-        argument = .availability(self.parseAvailabilitySpecList(from: .available))
-      } else if self.peek().tokenKind  == .floatingLiteral {
-        argument = .availability(self.parseAvailabilitySpecList(from: .available))
-      } else {
         argument = .availability(self.parseExtendedAvailabilitySpecList())
->>>>>>> a78012d8
       }
     }
     let (unexpectedBeforeRightParen, rightParen) = self.expect(.rightParen)
