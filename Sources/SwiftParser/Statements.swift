--- conflicted
+++ resolved
@@ -195,15 +195,12 @@
       if keepGoing == nil, let andOperator = self.consumeIfContextualPunctuator("&&") {
         unexpectedBeforeKeepGoing = RawUnexpectedNodesSyntax([andOperator], arena: self.arena)
         keepGoing = missingToken(.comma)
-<<<<<<< HEAD
-=======
       } else if keepGoing == nil, let equalOperator = self.consumeIfContextualPunctuator("=="),
         let falseKeyword = self.consume(if: .keyword(.false))
       {
         unexpectedBeforeKeepGoing = RawUnexpectedNodesSyntax([equalOperator, falseKeyword], arena: self.arena)
       } else {
         unexpectedBeforeKeepGoing = nil
->>>>>>> e42a8b6e
       }
       elements.append(
         RawConditionElementSyntax(
