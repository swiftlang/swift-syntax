//===----------------------------------------------------------------------===//
//
// This source file is part of the Swift.org open source project
//
// Copyright (c) 2014 - 2024 Apple Inc. and the Swift project authors
// Licensed under Apache License v2.0 with Runtime Library Exception
//
// See https://swift.org/LICENSE.txt for license information
// See https://swift.org/CONTRIBUTORS.txt for the list of Swift project authors
//
//===----------------------------------------------------------------------===//

import SwiftSyntax

@_spi(Experimental) public enum LookupImplicitNameKind {
  /// `self` keyword representing object instance.
  case `self`(SyntaxProtocol)
  /// `Self` keyword representing object type.
  case `Self`(DeclSyntaxProtocol)
  /// `self` captured by a closure.
  case error(CatchClauseSyntax)
  /// `newValue` available by default inside `set` and `willSet`.
  case newValue(AccessorDeclSyntax)
  /// `oldValue` available by default inside `didSet`.
  case oldValue(AccessorDeclSyntax)

  /// Syntax associated with this name.
  @_spi(Experimental) public var syntax: SyntaxProtocol {
    switch self {
    case .self(let syntax):
      syntax
    case .Self(let syntax):
      syntax
    case .error(let syntax):
      syntax
    case .newValue(let syntax):
      syntax
    case .oldValue(let syntax):
      syntax
    }
  }

  /// Used for name comparison.
  var name: String {
    switch self {
    case .self:
      "self"
    case .Self:
      "Self"
    case .error:
      "error"
    case .newValue:
      "newValue"
    case .oldValue:
      "oldValue"
    }
  }
}

@_spi(Experimental) public enum LookupName {
  /// Identifier associated with the name.
  /// Could be an identifier of a variable, function or closure parameter and more.
  case identifier(IdentifiableSyntax, accessibleAfter: AbsolutePosition?)
  /// Declaration associated with the name.
  /// Could be class, struct, actor, protocol, function and more.
<<<<<<< HEAD
  case declaration(NamedDeclSyntax, accessibleAfter: AbsolutePosition?)
  /// Name introduced implicitly certain syntax nodes.
  case implicit(LookupImplicitNameKind)
=======
  case declaration(NamedDeclSyntax)
>>>>>>> 24a2501a

  /// Syntax associated with this name.
  @_spi(Experimental) public var syntax: SyntaxProtocol {
    switch self {
    case .identifier(let syntax, _):
<<<<<<< HEAD
      syntax
    case .declaration(let syntax, _):
      syntax
    case .implicit(let implicitName):
      implicitName.syntax
=======
      return syntax
    case .declaration(let syntax):
      return syntax
>>>>>>> 24a2501a
    }
  }

  /// Introduced name.
  @_spi(Experimental) public var identifier: Identifier? {
    switch self {
    case .identifier(let syntax, _):
<<<<<<< HEAD
      Identifier(syntax.identifier)
    case .declaration(let syntax, _):
      Identifier(syntax.name)
    default:
      nil
=======
      return Identifier(syntax.identifier)
    case .declaration(let syntax):
      return Identifier(syntax.name)
>>>>>>> 24a2501a
    }
  }

  /// Point, after which the name is available in scope.
  /// If set to `nil`, the name is available at any point in scope.
  var accessibleAfter: AbsolutePosition? {
    switch self {
<<<<<<< HEAD
    case .identifier(_, let absolutePosition), .declaration(_, let absolutePosition):
      absolutePosition
    default:
      nil
    }
  }

  /// Used for name comparison.
  var name: String? {
    switch self {
    case .identifier, .declaration:
      identifier?.name
    case .implicit(let implicitName):
      implicitName.name
=======
    case .identifier(_, let absolutePosition):
      return absolutePosition
    default:
      return nil
>>>>>>> 24a2501a
    }
  }

  /// Checks if this name was introduced before the syntax used for lookup.
  func isAccessible(at lookedUpSyntax: SyntaxProtocol) -> Bool {
    guard let accessibleAfter else { return true }
    return accessibleAfter <= lookedUpSyntax.position
  }

  /// Checks if this name refers to the looked up phrase.
  func refersTo(_ lookedUpName: String) -> Bool {
    guard let name else { return false }
    return name == lookedUpName
  }

  /// Extracts names introduced by the given `syntax` structure.
  ///
  /// When e.g. looking up a variable declaration like `let a = a`,
  /// we expect `a` to be visible after the whole declaration.
  /// That's why we can't just use `syntax.endPosition` for the `a` identifier pattern,
  /// as the name would already be visible at the `a` reference withing the declaration.
  /// That’s why code block and file scopes have to set
  /// `accessibleAfter` to be the end position of the entire declaration syntax node.
  static func getNames(
    from syntax: SyntaxProtocol,
    accessibleAfter: AbsolutePosition? = nil
  ) -> [LookupName] {
    switch Syntax(syntax).as(SyntaxEnum.self) {
    case .variableDecl(let variableDecl):
<<<<<<< HEAD
      variableDecl.bindings.flatMap { binding in
        getNames(from: binding.pattern, accessibleAfter: accessibleAfter != nil ? binding.endPositionBeforeTrailingTrivia : nil)
=======
      return variableDecl.bindings.flatMap { binding in
        getNames(
          from: binding.pattern,
          accessibleAfter: accessibleAfter != nil ? binding.endPositionBeforeTrailingTrivia : nil
        )
>>>>>>> 24a2501a
      }
    case .tuplePattern(let tuplePattern):
      return tuplePattern.elements.flatMap { tupleElement in
        getNames(from: tupleElement.pattern, accessibleAfter: accessibleAfter)
      }
    case .valueBindingPattern(let valueBindingPattern):
      return getNames(from: valueBindingPattern.pattern, accessibleAfter: accessibleAfter)
    case .expressionPattern(let expressionPattern):
      return getNames(from: expressionPattern.expression, accessibleAfter: accessibleAfter)
    case .sequenceExpr(let sequenceExpr):
      return sequenceExpr.elements.flatMap { expression in
        getNames(from: expression, accessibleAfter: accessibleAfter)
      }
    case .patternExpr(let patternExpr):
      return getNames(from: patternExpr.pattern, accessibleAfter: accessibleAfter)
    case .optionalBindingCondition(let optionalBinding):
      return getNames(from: optionalBinding.pattern, accessibleAfter: accessibleAfter)
    case .matchingPatternCondition(let matchingPatternCondition):
      return getNames(from: matchingPatternCondition.pattern, accessibleAfter: accessibleAfter)
    case .functionCallExpr(let functionCallExpr):
      return functionCallExpr.arguments.flatMap { argument in
        getNames(from: argument.expression, accessibleAfter: accessibleAfter)
      }
<<<<<<< HEAD
=======
    case .guardStmt(let guardStmt):
      return guardStmt.conditions.flatMap { cond in
        getNames(from: cond.condition, accessibleAfter: cond.endPosition)
      }
>>>>>>> 24a2501a
    default:
      if let namedDecl = Syntax(syntax).asProtocol(SyntaxProtocol.self) as? NamedDeclSyntax {
        return handle(namedDecl: namedDecl, accessibleAfter: accessibleAfter)
      } else if let identifiable = Syntax(syntax).asProtocol(SyntaxProtocol.self) as? IdentifiableSyntax {
        return handle(identifiable: identifiable, accessibleAfter: accessibleAfter)
      } else {
        return []
      }
    }
  }

  /// Extracts name introduced by `IdentifiableSyntax` node.
<<<<<<< HEAD
  private static func handle(
    identifiable: IdentifiableSyntax,
    accessibleAfter: AbsolutePosition? = nil
  ) -> [LookupName] {
    if let closureCapture = identifiable as? ClosureCaptureSyntax,
      closureCapture.identifier.tokenKind == .keyword(.self)
    {
      return [.implicit(.self(closureCapture))]  // Handle `self` closure capture.
    } else if identifiable.identifier.tokenKind != .wildcard {
=======
  private static func handle(identifiable: IdentifiableSyntax, accessibleAfter: AbsolutePosition? = nil) -> [LookupName]
  {
    if identifiable.identifier.tokenKind != .wildcard {
>>>>>>> 24a2501a
      return [.identifier(identifiable, accessibleAfter: accessibleAfter)]
    } else {
      return []
    }
  }

  /// Extracts name introduced by `NamedDeclSyntax` node.
  private static func handle(
    namedDecl: NamedDeclSyntax,
    accessibleAfter: AbsolutePosition? = nil
  ) -> [LookupName] {
<<<<<<< HEAD
    [.declaration(namedDecl, accessibleAfter: accessibleAfter)]
=======
    [.declaration(namedDecl)]
>>>>>>> 24a2501a
  }
}<|MERGE_RESOLUTION|>--- conflicted
+++ resolved
@@ -63,29 +63,19 @@
   case identifier(IdentifiableSyntax, accessibleAfter: AbsolutePosition?)
   /// Declaration associated with the name.
   /// Could be class, struct, actor, protocol, function and more.
-<<<<<<< HEAD
-  case declaration(NamedDeclSyntax, accessibleAfter: AbsolutePosition?)
-  /// Name introduced implicitly certain syntax nodes.
+  case declaration(NamedDeclSyntax)
+  /// Name introduced implicitly by certain syntax nodes.
   case implicit(LookupImplicitNameKind)
-=======
-  case declaration(NamedDeclSyntax)
->>>>>>> 24a2501a
 
   /// Syntax associated with this name.
   @_spi(Experimental) public var syntax: SyntaxProtocol {
     switch self {
     case .identifier(let syntax, _):
-<<<<<<< HEAD
-      syntax
-    case .declaration(let syntax, _):
+      syntax
+    case .declaration(let syntax):
       syntax
     case .implicit(let implicitName):
       implicitName.syntax
-=======
-      return syntax
-    case .declaration(let syntax):
-      return syntax
->>>>>>> 24a2501a
     }
   }
 
@@ -93,17 +83,11 @@
   @_spi(Experimental) public var identifier: Identifier? {
     switch self {
     case .identifier(let syntax, _):
-<<<<<<< HEAD
       Identifier(syntax.identifier)
-    case .declaration(let syntax, _):
+    case .declaration(let syntax):
       Identifier(syntax.name)
     default:
       nil
-=======
-      return Identifier(syntax.identifier)
-    case .declaration(let syntax):
-      return Identifier(syntax.name)
->>>>>>> 24a2501a
     }
   }
 
@@ -111,11 +95,10 @@
   /// If set to `nil`, the name is available at any point in scope.
   var accessibleAfter: AbsolutePosition? {
     switch self {
-<<<<<<< HEAD
-    case .identifier(_, let absolutePosition), .declaration(_, let absolutePosition):
-      absolutePosition
+    case .identifier(_, let absolutePosition):
+      return absolutePosition
     default:
-      nil
+      return nil
     }
   }
 
@@ -126,12 +109,6 @@
       identifier?.name
     case .implicit(let implicitName):
       implicitName.name
-=======
-    case .identifier(_, let absolutePosition):
-      return absolutePosition
-    default:
-      return nil
->>>>>>> 24a2501a
     }
   }
 
@@ -161,16 +138,11 @@
   ) -> [LookupName] {
     switch Syntax(syntax).as(SyntaxEnum.self) {
     case .variableDecl(let variableDecl):
-<<<<<<< HEAD
-      variableDecl.bindings.flatMap { binding in
-        getNames(from: binding.pattern, accessibleAfter: accessibleAfter != nil ? binding.endPositionBeforeTrailingTrivia : nil)
-=======
       return variableDecl.bindings.flatMap { binding in
         getNames(
           from: binding.pattern,
           accessibleAfter: accessibleAfter != nil ? binding.endPositionBeforeTrailingTrivia : nil
         )
->>>>>>> 24a2501a
       }
     case .tuplePattern(let tuplePattern):
       return tuplePattern.elements.flatMap { tupleElement in
@@ -194,13 +166,6 @@
       return functionCallExpr.arguments.flatMap { argument in
         getNames(from: argument.expression, accessibleAfter: accessibleAfter)
       }
-<<<<<<< HEAD
-=======
-    case .guardStmt(let guardStmt):
-      return guardStmt.conditions.flatMap { cond in
-        getNames(from: cond.condition, accessibleAfter: cond.endPosition)
-      }
->>>>>>> 24a2501a
     default:
       if let namedDecl = Syntax(syntax).asProtocol(SyntaxProtocol.self) as? NamedDeclSyntax {
         return handle(namedDecl: namedDecl, accessibleAfter: accessibleAfter)
@@ -213,7 +178,6 @@
   }
 
   /// Extracts name introduced by `IdentifiableSyntax` node.
-<<<<<<< HEAD
   private static func handle(
     identifiable: IdentifiableSyntax,
     accessibleAfter: AbsolutePosition? = nil
@@ -223,11 +187,6 @@
     {
       return [.implicit(.self(closureCapture))]  // Handle `self` closure capture.
     } else if identifiable.identifier.tokenKind != .wildcard {
-=======
-  private static func handle(identifiable: IdentifiableSyntax, accessibleAfter: AbsolutePosition? = nil) -> [LookupName]
-  {
-    if identifiable.identifier.tokenKind != .wildcard {
->>>>>>> 24a2501a
       return [.identifier(identifiable, accessibleAfter: accessibleAfter)]
     } else {
       return []
@@ -239,10 +198,6 @@
     namedDecl: NamedDeclSyntax,
     accessibleAfter: AbsolutePosition? = nil
   ) -> [LookupName] {
-<<<<<<< HEAD
-    [.declaration(namedDecl, accessibleAfter: accessibleAfter)]
-=======
     [.declaration(namedDecl)]
->>>>>>> 24a2501a
   }
 }