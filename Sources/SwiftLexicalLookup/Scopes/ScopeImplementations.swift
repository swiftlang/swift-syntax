--- conflicted
+++ resolved
@@ -436,30 +436,6 @@
         }
 
       return LookupResult.getResultArray(for: self, withNames: implicitSelf)
-<<<<<<< HEAD
-        + [.lookInGenericParametersOfExtendedType(self)]
-        + defaultLookupImplementation(
-          identifier,
-          at: lookUpPosition,
-          with: config,
-          cache: cache,
-          propagateToParent: false
-        )
-        + [.lookInMembers(Syntax(self))]
-        + lookupInParent(identifier, at: lookUpPosition, with: config, cache: cache)
-    } else if !extendedType.range.contains(lookUpPosition), let genericWhereClause {
-      if genericWhereClause.range.contains(lookUpPosition) {
-        return [.lookInGenericParametersOfExtendedType(self)] + [.lookInMembers(Syntax(self))]
-          + defaultLookupImplementation(identifier, at: lookUpPosition, with: config, cache: cache)
-      }
-
-      return [.lookInGenericParametersOfExtendedType(self)]
-        + defaultLookupImplementation(identifier, at: lookUpPosition, with: config, cache: cache)
-    }
-
-    return [.lookInGenericParametersOfExtendedType(self)]
-      + lookupInParent(identifier, at: lookUpPosition, with: config, cache: cache)
-=======
         + [.lookForGenericParameters(of: self)]
         + defaultLookupImplementation(identifier, at: lookUpPosition, with: config, propagateToParent: false)
         + [.lookForMembers(in: Syntax(self))]
@@ -476,7 +452,6 @@
 
     return [.lookForGenericParameters(of: self)]
       + lookupInParent(identifier, at: lookUpPosition, with: config)
->>>>>>> 77874c16
   }
 }
 
